{
    "haskell.nix": {
        "branch": "master",
        "description": "Alternative Haskell Infrastructure for Nixpkgs",
        "homepage": "https://input-output-hk.github.io/haskell.nix",
        "owner": "input-output-hk",
        "repo": "haskell.nix",
<<<<<<< HEAD
        "rev": "5b5a18e442df6e27ad8549d69b8868b62adb08c3",
        "sha256": "055mk7kmjppng66ppnb8kr96v4wwc8pcxfsls5gl77129hsz9aph",
        "type": "tarball",
        "url": "https://github.com/input-output-hk/haskell.nix/archive/5b5a18e442df6e27ad8549d69b8868b62adb08c3.tar.gz",
=======
        "rev": "6f1ed94db8e065555377caab927829ba918ff6d3",
        "sha256": "05r7v51bvcd7n414vz0flm3j72gndk2k13j1dzdlva6hfcm21zdv",
        "type": "tarball",
        "url": "https://github.com/input-output-hk/haskell.nix/archive/6f1ed94db8e065555377caab927829ba918ff6d3.tar.gz",
>>>>>>> ce57e802
        "url_template": "https://github.com/<owner>/<repo>/archive/<rev>.tar.gz"
    },
    "niv": {
        "branch": "master",
        "description": "Easy dependency management for Nix projects",
        "homepage": "https://github.com/nmattia/niv",
        "owner": "nmattia",
        "repo": "niv",
<<<<<<< HEAD
        "rev": "af958e8057f345ee1aca714c1247ef3ba1c15f5e",
        "sha256": "1qjavxabbrsh73yck5dcq8jggvh3r2jkbr6b5nlz5d9yrqm9255n",
        "type": "tarball",
        "url": "https://github.com/nmattia/niv/archive/af958e8057f345ee1aca714c1247ef3ba1c15f5e.tar.gz",
=======
        "rev": "e0ca65c81a2d7a4d82a189f1e23a48d59ad42070",
        "sha256": "1pq9nh1d8nn3xvbdny8fafzw87mj7gsmp6pxkdl65w2g18rmcmzx",
        "type": "tarball",
        "url": "https://github.com/nmattia/niv/archive/e0ca65c81a2d7a4d82a189f1e23a48d59ad42070.tar.gz",
>>>>>>> ce57e802
        "url_template": "https://github.com/<owner>/<repo>/archive/<rev>.tar.gz"
    },
    "nixpkgs": {
        "branch": "nixos-19.09",
        "description": "DEPRECATED! This is an obsolete, read-only mirror of the NixOS/nixpkgs repository.",
        "homepage": "https://github.com/NixOS/nixpkgs",
        "owner": "NixOS",
        "repo": "nixpkgs-channels",
        "rev": "75f4ba05c63be3f147bcc2f7bd4ba1f029cedcb1",
        "sha256": "157c64220lf825ll4c0cxsdwg7cxqdx4z559fdp7kpz0g6p8fhhr",
        "type": "tarball",
        "url": "https://github.com/NixOS/nixpkgs-channels/archive/75f4ba05c63be3f147bcc2f7bd4ba1f029cedcb1.tar.gz",
        "url_template": "https://github.com/<owner>/<repo>/archive/<rev>.tar.gz"
    }
}<|MERGE_RESOLUTION|>--- conflicted
+++ resolved
@@ -5,17 +5,10 @@
         "homepage": "https://input-output-hk.github.io/haskell.nix",
         "owner": "input-output-hk",
         "repo": "haskell.nix",
-<<<<<<< HEAD
-        "rev": "5b5a18e442df6e27ad8549d69b8868b62adb08c3",
-        "sha256": "055mk7kmjppng66ppnb8kr96v4wwc8pcxfsls5gl77129hsz9aph",
-        "type": "tarball",
-        "url": "https://github.com/input-output-hk/haskell.nix/archive/5b5a18e442df6e27ad8549d69b8868b62adb08c3.tar.gz",
-=======
         "rev": "6f1ed94db8e065555377caab927829ba918ff6d3",
         "sha256": "05r7v51bvcd7n414vz0flm3j72gndk2k13j1dzdlva6hfcm21zdv",
         "type": "tarball",
         "url": "https://github.com/input-output-hk/haskell.nix/archive/6f1ed94db8e065555377caab927829ba918ff6d3.tar.gz",
->>>>>>> ce57e802
         "url_template": "https://github.com/<owner>/<repo>/archive/<rev>.tar.gz"
     },
     "niv": {
@@ -24,17 +17,10 @@
         "homepage": "https://github.com/nmattia/niv",
         "owner": "nmattia",
         "repo": "niv",
-<<<<<<< HEAD
-        "rev": "af958e8057f345ee1aca714c1247ef3ba1c15f5e",
-        "sha256": "1qjavxabbrsh73yck5dcq8jggvh3r2jkbr6b5nlz5d9yrqm9255n",
-        "type": "tarball",
-        "url": "https://github.com/nmattia/niv/archive/af958e8057f345ee1aca714c1247ef3ba1c15f5e.tar.gz",
-=======
         "rev": "e0ca65c81a2d7a4d82a189f1e23a48d59ad42070",
         "sha256": "1pq9nh1d8nn3xvbdny8fafzw87mj7gsmp6pxkdl65w2g18rmcmzx",
         "type": "tarball",
         "url": "https://github.com/nmattia/niv/archive/e0ca65c81a2d7a4d82a189f1e23a48d59ad42070.tar.gz",
->>>>>>> ce57e802
         "url_template": "https://github.com/<owner>/<repo>/archive/<rev>.tar.gz"
     },
     "nixpkgs": {
