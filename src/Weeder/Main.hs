--- conflicted
+++ resolved
@@ -14,19 +14,12 @@
 import Control.Concurrent.Async ( async, link, ExceptionInLinkedThread ( ExceptionInLinkedThread ) )
 
 -- base
-<<<<<<< HEAD
 import Control.Exception ( Exception, throwIO, displayException, catches, Handler ( Handler ), SomeException ( SomeException ) )
 import Control.Concurrent ( getChanContents, newChan, writeChan )
-import Control.Monad ( guard, unless, when )
+import Control.Monad ( unless, when )
 import Data.Foldable
-import Data.Function ((&))
-import Data.List ( isSuffixOf, sortOn )
+import Data.List ( isSuffixOf )
 import Data.Maybe ( isJust, catMaybes )
-=======
-import Control.Exception ( Exception, throwIO, displayException, handle )
-import Control.Monad ( unless, when )
-import Data.List ( isSuffixOf )
->>>>>>> 75ebdf39
 import Data.Version ( showVersion )
 import System.Exit ( ExitCode(..), exitWith )
 import System.IO ( stderr, hPutStrLn )
@@ -42,26 +35,11 @@
 
 -- ghc
 import GHC.Iface.Ext.Binary ( HieFileResult( HieFileResult, hie_file_result ), readHieFileWithVersion )
-<<<<<<< HEAD
-import GHC.Iface.Ext.Types ( HieFile( hie_hs_file, hie_asts ), hieVersion, HieASTs (getAsts) )
-import GHC.Iface.Ext.Utils ( generateReferencesMap )
-import GHC.Unit.Module ( moduleName, moduleNameString )
-import GHC.Types.Name.Cache ( initNameCache, NameCache )
-import GHC.Types.Name ( occNameString )
-
--- regex-tdfa
-import Text.Regex.TDFA ( matchTest )
-=======
 import GHC.Iface.Ext.Types ( HieFile( hie_hs_file ), hieVersion )
 import GHC.Types.Name.Cache ( initNameCache, NameCache )
->>>>>>> 75ebdf39
 
 -- optparse-applicative
 import Options.Applicative
-
--- parallel
-import Control.Parallel (pseq)
-import Control.Parallel.Strategies ( rdeepseq, parMap )
 
 -- text
 import qualified Data.Text.IO as T
@@ -178,25 +156,6 @@
     pure CLIArguments{..}
 
 
-<<<<<<< HEAD
-data Weed = Weed
-  { weedPath :: FilePath
-  , weedLoc :: Int
-  , weedDeclaration :: Declaration
-  , weedPrettyPrintedType :: Maybe String
-  }
-
-
-formatWeed :: Weed -> String
-formatWeed Weed{..} =
-  weedPath <> ":" <> show weedLoc <> ": "
-    <> case weedPrettyPrintedType of
-      Nothing -> occNameString ( declOccName weedDeclaration )
-      Just t -> "(Instance) :: " <> t
-
-
-=======
->>>>>>> 75ebdf39
 -- | Parse command line arguments and into a 'Config' and run 'mainWithConfig'.
 --
 -- Exits with one of the listed Weeder exit codes on failure.
@@ -260,7 +219,7 @@
 --
 -- Will rethrow exceptions as 'ExceptionInLinkedThread' to the calling thread.
 getHieFiles :: String -> [FilePath] -> Bool -> IO [HieFile]
-getHieFiles hieExt hieDirectories requireHsFiles = handleWeederException do
+getHieFiles hieExt hieDirectories requireHsFiles = do
   hieFilePaths <-
     concat <$>
       traverse ( getFilesIn hieExt )
@@ -298,111 +257,6 @@
           writeChan hieFileResultsChan (Just hieFileResult)
 
 
-<<<<<<< HEAD
--- | Run Weeder on the given .hie files with the given 'Config'.
---
--- Returns a list of 'Weed's that can be displayed using
--- 'formatWeed', and the final 'Analysis'.
-runWeeder :: Config -> [HieFile] -> ([Weed], Analysis)
-runWeeder weederConfig@Config{ rootPatterns, typeClassRoots, rootInstances } hieFiles =
-  let 
-    asts = concatMap (Map.elems . getAsts . hie_asts) hieFiles
-
-    rf = generateReferencesMap asts
-
-    analyses =
-      parMap rdeepseq (\hf -> execState (analyseHieFile weederConfig hf) emptyAnalysis) hieFiles
-
-    analyseEvidenceUses' = 
-      if typeClassRoots
-        then id
-        else analyseEvidenceUses rf
-
-    analysis1 = 
-      foldl' mappend mempty analyses
-
-    -- Evaluating 'analysis1' first allows us to begin analysis 
-    -- while hieFiles is still being read (since rf depends on all hie files)
-    analysis = analysis1 `pseq`
-      analyseEvidenceUses' analysis1
-
-    -- We limit ourselves to outputable declarations only rather than all
-    -- declarations in the graph. This has a slight performance benefit,
-    -- at the cost of having to assume that a non-outputable declaration
-    -- will always either be an implicit root or irrelevant.
-    roots =
-      Set.filter
-        ( \d ->
-            any
-              (`matchTest` displayDeclaration d)
-              rootPatterns
-        )
-        ( outputableDeclarations analysis )
-
-    reachableSet =
-      reachable
-        analysis
-        ( Set.map DeclarationRoot roots <> filterImplicitRoots analysis ( implicitRoots analysis ) )
-
-    -- We only care about dead declarations if they have a span assigned,
-    -- since they don't show up in the output otherwise
-    dead =
-      outputableDeclarations analysis Set.\\ reachableSet
-
-    warnings =
-      Map.unionsWith (++) $
-      foldMap
-        ( \d ->
-            fold $ do
-              moduleFilePath <- Map.lookup ( declModule d ) ( modulePaths analysis )
-              starts <- Map.lookup d ( declarationSites analysis )
-              guard $ not $ null starts
-              return [ Map.singleton moduleFilePath ( liftA2 (,) (Set.toList starts) (pure d) ) ]
-        )
-        dead
-
-    weeds =
-      Map.toList warnings & concatMap \( weedPath, declarations ) ->
-        sortOn fst declarations & map \( weedLoc, weedDeclaration ) ->
-          Weed { weedPrettyPrintedType = Map.lookup weedDeclaration (prettyPrintedType analysis)
-               , weedPath
-               , weedLoc
-               , weedDeclaration
-               }
-
-  in (weeds, analysis)
-
-  where
-
-    filterImplicitRoots :: Analysis -> Set Root -> Set Root
-    filterImplicitRoots Analysis{ prettyPrintedType, modulePaths } = Set.filter $ \case
-      DeclarationRoot _ -> True -- keep implicit roots for rewrite rules etc
-
-      ModuleRoot _ -> True
-
-      InstanceRoot d c -> typeClassRoots || matchingType
-        where
-          matchingType = 
-            let mt = Map.lookup d prettyPrintedType
-                matches = maybe (const False) (flip matchTest) mt
-            in any (maybe True matches) filteredInstances
-
-          filteredInstances = 
-            map instancePattern 
-            . filter (maybe True (`matchTest` displayDeclaration c) . classPattern) 
-            . filter (maybe True modulePathMatches . modulePattern) 
-            $ rootInstances
-
-          modulePathMatches p = maybe False (p `matchTest`) (Map.lookup ( declModule d ) modulePaths)
-
-
-displayDeclaration :: Declaration -> String
-displayDeclaration d = 
-  moduleNameString ( moduleName ( declModule d ) ) <> "." <> occNameString ( declOccName d )
-
-
-=======
->>>>>>> 75ebdf39
 -- | Recursively search for files with the given extension in given directory
 getFilesIn
   :: String
