--- conflicted
+++ resolved
@@ -49,11 +49,9 @@
   , rootInstances :: Set PatternWithModule
     -- ^ All instances with types matching these regular expressions will 
     -- be added to the root set.
-<<<<<<< HEAD
   , unusedTypes :: Bool
     -- ^ Toggle to look for and output unused types. Type family instances will
     -- be marked as implicit roots.
-=======
   } deriving (Eq, Show)
 
 
@@ -88,25 +86,19 @@
   , typeClassRoots = False
   , rootClasses = Set.fromList [ PatternOnly "IsString", PatternOnly "IsList" ]
   , rootInstances = mempty
->>>>>>> f9d4ce73
+  , unusedTypes = False
   }
 
 
 instance TOML.DecodeTOML Config where
   tomlDecoder = do
-<<<<<<< HEAD
-    rootPatterns <- TOML.getField "roots"
-    typeClassRoots <- TOML.getField "type-class-roots"
-    rootClasses <- TOML.getFieldOr mempty "root-classes"
-    rootInstances <- TOML.getFieldOr mempty "root-instances"
-    unusedTypes <- TOML.getFieldOr False "unused-types"
-=======
     rootPatterns <- TOML.getFieldOr (rootPatterns defaultConfig) "roots"
     typeClassRoots <- TOML.getFieldOr (typeClassRoots defaultConfig) "type-class-roots"
     rootClasses <- maybe (rootClasses defaultConfig) Set.fromList <$> 
       TOML.getFieldOptWith (TOML.getArrayOf $ decodePatternWithModule "class") "root-classes" 
     rootInstances <- maybe (rootInstances defaultConfig) Set.fromList <$>
       TOML.getFieldOptWith (TOML.getArrayOf $ decodePatternWithModule "instance") "root-instances" 
+    unusedTypes <- TOML.getFieldOr (unusedTypes defaultConfig) "unused-types"
 
     pure Config{..}
 
@@ -117,6 +109,7 @@
   typeClassRoots <- TOML.getField "type-class-roots"
   rootClasses <- Set.fromList <$> TOML.getFieldWith (TOML.getArrayOf $ decodePatternWithModule "class") "root-classes"
   rootInstances <- Set.fromList <$> TOML.getFieldWith (TOML.getArrayOf $ decodePatternWithModule "instance") "root-instances"
+  unusedTypes <- TOML.getField "unused-types"
 
   pure Config{..}
 
@@ -148,8 +141,6 @@
     ModuleOnly b -> "{" ++ "module" ++ " = " ++ show b ++ "}"
     PatternAndModule a b -> "{" ++ T.unpack primaryField ++ " = " ++ show a ++ ", " ++ "module" ++ " = " ++ show b ++ "}"
 
->>>>>>> f9d4ce73
-
 configToToml :: Config -> String
 configToToml Config{..}
   = unlines . intersperse mempty $
@@ -157,6 +148,7 @@
       , "type-class-roots = " ++ map toLower (show typeClassRoots)
       , "root-classes = " ++ "[" ++ intercalate "," (map (showPatternWithModule "class") rootClasses') ++ "]"
       , "root-instances = " ++ "[" ++ intercalate "," (map (showPatternWithModule "instance") rootInstances') ++ "]"
+      , "unused-types = " ++ map toLower (show unusedTypes)
       ]
   where
     rootClasses' = Set.toList rootClasses
